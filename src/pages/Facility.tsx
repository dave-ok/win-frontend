--- conflicted
+++ resolved
@@ -17,9 +17,10 @@
     () =>
       facility !== undefined && offers !== undefined
         ? offers.filter(
-          (offer) => offer.pricePlansReferences &&
-            offer.pricePlansReferences[facility.id] !== undefined
-        )
+            (offer) =>
+              offer.pricePlansReferences &&
+              offer.pricePlansReferences[facility.id] !== undefined
+          )
         : null,
     [offers, facility]
   );
@@ -33,57 +34,35 @@
         }
       ]}
     >
-<<<<<<< HEAD
       {facility && (
         <Box overflow="hidden">
           <FacilityIntroduction facility={facility} />
-=======
-      {facility &&
-        <Box align="center" overflow="hidden">
-          <Text weight={500} size="2rem" margin="small">
-            {facility.name}
-          </Text>
 
-          <Container>
-            <Row justify="center">
-              <Col
-                lg={6}
-                style={{ display: 'flex', justifyContent: 'center', marginBottom: 8 }}
-              >
-                <Image height={300} width={300} />
-              </Col>
-              <Col lg={6}>
-                <Text weight={500} size="1rem" margin="small">
-                  {facility.description}
-                </Text>
-              </Col>
-            </Row>
-          </Container>
->>>>>>> 5f5daa23
-
-          {facilityOffers  && facilityOffers.length  > 0 && facilityOffers.map(
-            offer => facility.roomTypes &&
-              offer.pricePlansReferences &&
-              offer.pricePlansReferences[facility.id] &&
-              offer.pricePlansReferences[facility.id].roomType !== undefined &&
-              (
-                <RoomCard
-                  key={offer.id}
-                  facilityId={facility.id}
-                  offer={offer}
-                  room={
-                    facility.roomTypes[
-                      // @todo review after the Derbysoft Proxy types fixes
-                      offer.pricePlansReferences[facility.id].roomType as string
-                    ]
-                  }
-                  // @todo review after the Derbysoft Proxy types fixes
-                  roomId={offer.pricePlansReferences[facility.id].roomType as string}
-                />
-              )
-          )}
+          {facilityOffers &&
+            facilityOffers.length > 0 &&
+            facilityOffers.map(
+              (offer) =>
+                facility.roomTypes &&
+                offer.pricePlansReferences &&
+                offer.pricePlansReferences[facility.id] &&
+                offer.pricePlansReferences[facility.id].roomType !== undefined && (
+                  <RoomCard
+                    key={offer.id}
+                    facilityId={facility.id}
+                    offer={offer}
+                    room={
+                      facility.roomTypes[
+                        // @todo review after the Derbysoft Proxy types fixes
+                        offer.pricePlansReferences[facility.id].roomType as string
+                      ]
+                    }
+                    // @todo review after the Derbysoft Proxy types fixes
+                    roomId={offer.pricePlansReferences[facility.id].roomType as string}
+                  />
+                )
+            )}
         </Box>
-      }
+      )}
     </MainLayout>
   );
 };