--- conflicted
+++ resolved
@@ -145,82 +145,42 @@
           Please connect your wallet to proceed with the Payment
         </Typography>
       )}
+      <Box textAlign={{ xs: 'center', lg: 'left' }} marginBottom={{ xs: 3, lg: 5 }}>
+        <Box
+          sx={{
+            display: 'inline-block'
+          }}
+        >
+          <Typography variant="h3">
+            Your payment value is&nbsp;
+            {formatPrice(
+              utils.parseEther(checkout.offer.price.public.toString()),
+              checkout.offer.price.currency
+            )}
+          </Typography>
+          {checkout.quote &&
+            checkout.quote.targetAmount &&
+            checkout.quote.targetCurrency && (
+              <Typography variant="h5" textAlign={{ xs: 'center', lg: 'right' }}>
+                Equivalent to&nbsp;
+                {formatPrice(
+                  utils.parseEther(checkout.quote.targetAmount.toString()),
+                  checkout.quote.targetCurrency
+                )}
+              </Typography>
+            )}
+        </Box>
+      </Box>
+
       <Box
+        flexDirection={{ xs: 'column', lg: 'row' }}
         sx={{
-          marginBottom: isDesktop ? 5 : 3,
-          textAlign: isDesktop ? 'left' : 'center'
+          display: 'flex',
+          alignItems: 'center',
+          marginBottom: 5
         }}
       >
-<<<<<<< HEAD
-        <Box
-          sx={{
-            display: 'flex',
-            flexDirection: 'row',
-            alignItems: 'center',
-            gap: 1
-          }}
-        >
-          <Box>
-            <Typography
-              variant="h3"
-              sx={{
-                marginTop: checkout.quote ? '-28px' : '0px'
-              }}
-            >
-              Your payment value is
-            </Typography>
-=======
-        {!account && (
-          <Typography variant="h3" mb={3}>
-            Please connect your wallet to proceed with the Payment
-          </Typography>
-        )}
-        <Box textAlign={{ xs: 'center', lg: 'left' }} marginBottom={{ xs: 3, lg: 5 }}>
-          <Box
-            sx={{
-              display: 'inline-block'
-            }}
-          >
-            <Typography variant="h3">
-              Your payment value is&nbsp;
-              {formatPrice(
-                utils.parseEther(checkout.offer.price.public.toString()),
-                checkout.offer.price.currency
-              )}
-            </Typography>
-            {checkout.quote &&
-              checkout.quote.targetAmount &&
-              checkout.quote.targetCurrency && (
-                <Typography variant="h5" textAlign={{ xs: 'center', lg: 'right' }}>
-                  Equivalent to&nbsp;
-                  {formatPrice(
-                    utils.parseEther(checkout.quote.targetAmount.toString()),
-                    checkout.quote.targetCurrency
-                  )}
-                </Typography>
-              )}
->>>>>>> 2cd97517
-          </Box>
-          <PaymentCurrencySelector onChange={setPriceOverride} {...checkout} />
-        </Box>
-      </Box>
-
-      <Box
-        sx={{
-          display: 'flex',
-          flexDirection: isDesktop ? 'row' : 'column',
-          alignItems: 'center',
-          marginBottom: theme.spacing(5)
-        }}
-      >
-        <Box
-          flexDirection={{ xs: 'column', lg: 'row' }}
-          sx={{
-<<<<<<< HEAD
-            marginRight: isDesktop ? theme.spacing(5) : 0,
-            marginBottom: isDesktop ? 0 : theme.spacing(3)
-          }}
-        >
+        <Box marginRight={{ xs: 0, lg: 5 }} marginBottom={{ xs: 3, lg: 0 }}>
           <Card>
             <CardMediaFallback
               component="img"
@@ -235,29 +195,6 @@
           <Typography>
             You are paying for stay in {checkout.accommodation.name}
           </Typography>
-=======
-            display: 'flex',
-            alignItems: 'center',
-            marginBottom: 5
-          }}
-        >
-          <Box marginRight={{ xs: 0, lg: 5 }} marginBottom={{ xs: 3, lg: 0 }}>
-            <Card>
-              <CardMediaFallback
-                component="img"
-                height="200"
-                src={hotelImage?.url}
-                fallback={FallbackImage}
-                alt={checkout.accommodation.name}
-              />
-            </Card>
-          </Box>
-          <Box>
-            <Typography>
-              You are paying for stay in {checkout.accommodation.name}
-            </Typography>
-          </Box>
->>>>>>> 2cd97517
         </Box>
       </Box>
 
