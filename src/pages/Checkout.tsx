import { utils } from 'ethers';
import { useCallback, useMemo } from 'react';
import { useNavigate, createSearchParams } from 'react-router-dom';
import { DateTime } from 'luxon';
<<<<<<< HEAD
import { useCheckout } from 'src/hooks/useCheckout/useCheckout';
import { CheckoutSummary } from 'src/containers/checkout/CheckoutSummary';
import { Typography } from '@mui/material';
import MainLayout from 'src/layouts/main';
import { WinPay } from 'src/containers/checkout/WinPay';
import { expirationGap } from 'src/config';
import Logger from 'src/utils/logger';
import { Breadcrumbs } from 'src/components/Breadcrumbs';
import { PaymentSuccessCallback } from 'src/components/PaymentCard';
import { SignInButton } from 'src/components/Web3Modal';
import { useAppState } from 'src/store';
import { getOfferId } from 'src/hooks/useCheckout/helpers';
=======
import MainLayout from '../layouts/main';
import { WinPay } from '../components/WinPay';
import { SignInButton } from '../components/Web3Modal';
import { CardMediaFallback } from '../components/CardMediaFallback';
import { useAppState } from '../store';
import { expirationGap } from '../config';
import { sortByLargestImage } from '../utils/accommodation';
import FallbackImage from '../images/hotel-fallback.webp';
import { Breadcrumbs } from '../components/Breadcrumbs';
import { useAccommodationsAndOffers } from '../hooks/useAccommodationsAndOffers.tsx';
import Logger from '../utils/logger';
>>>>>>> 4f263ef9

const logger = Logger('Checkout');

export const normalizeExpiration = (expirationDate: string): number =>
  Math.ceil(DateTime.fromISO(expirationDate).toSeconds()) - expirationGap;

export const Checkout = () => {
  const navigate = useNavigate();
<<<<<<< HEAD
  const { bookingInfo, bookingMode } = useCheckout();
  const { account } = useAppState();
  const isGroupMode = bookingMode === 'group';
  const offerId = !isGroupMode && bookingInfo?.offers && getOfferId(bookingInfo.offers);
=======
  const { checkout, account, selectedAsset } = useAppState();
  const { latestQueryParams } = useAccommodationsAndOffers();
>>>>>>> 4f263ef9

  const query = useMemo(() => {
    const params = {
      roomCount: bookingInfo?.roomCount?.toString() || '',
      adultCount: bookingInfo?.adultCount?.toString() || ' ',
      startDate: bookingInfo?.date?.arrival.toString() ?? '',
      endDate: bookingInfo?.date?.arrival.toString() ?? '',
      location: bookingInfo?.location ?? ''
    };

    return createSearchParams(params);
  }, [bookingInfo, createSearchParams]);

<<<<<<< HEAD
  const payment = useMemo(() => {
    if (!bookingInfo) return;
    const { pricing, providerId, serviceId, quote, expiration } = bookingInfo;
    if (!pricing || !providerId || !serviceId || !expiration) return;
=======
  const payment = useMemo(
    () =>
      checkout && {
        currency: checkout.offer.price.currency,
        value: utils.parseUnits(
          checkout.offer.price.public.toString(),
          selectedAsset?.decimals ?? 18
        ),
        expiration: normalizeExpiration(checkout.offer.expiration),
        providerId: String(checkout.provider),
        serviceId: String(checkout.serviceId),
        quote: checkout.quote
      },
    [checkout]
  );
>>>>>>> 4f263ef9

    return {
      currency: pricing?.offerCurrency.currency,
      value: utils.parseEther(pricing.offerCurrency.amount.toString()),
      expiration: normalizeExpiration(expiration),
      providerId: providerId.toString(),
      serviceId: serviceId.toString(),
      quote: quote
    };
  }, [bookingInfo]);

  const onPaymentSuccess = useCallback<PaymentSuccessCallback>((result) => {
    if (!bookingInfo) return;

    logger.debug(`Payment result:`, result);
    navigate({
      pathname: '/bookings/confirmation',
      search: `?${createSearchParams({
        offerId: offerId || ' ',
        tx: result.tx.hash
      })}`,
      hash: bookingInfo?.location === 'Bogota' ? 'devcon' : ''
    });
  }, []);

<<<<<<< HEAD
=======
  if (!checkout || !payment) {
    return (
      <MainLayout>
        <Breadcrumbs
          links={[
            {
              name: 'Home',
              href: '/'
            },
            {
              name: 'Search',
              href: `/search?${query}`
            },
            {
              name: 'Facility',
              href: checkout ? `/facility/${checkout.facilityId}` : `/search?${query}`
            },
            {
              name: 'Guest Info',
              href: '/guest-info'
            }
          ]}
        />
        <Container
          sx={{
            my: 5,
            display: 'flex',
            flexDirection: 'column',
            alignItems: 'center'
          }}
        >
          <CircularProgress />
        </Container>
      </MainLayout>
    );
  }

>>>>>>> 4f263ef9
  return (
    <MainLayout maxWidth="lg">
      <Breadcrumbs
        sx={{ mb: 5 }}
        links={[
          {
            name: 'Home',
            href: '/'
          },
          {
            name: 'Search',
            href: `/search?${query}`
          },
          {
            name: 'Facility',
            href: bookingInfo?.accommodation
              ? `/facility/${bookingInfo?.accommodation.id}`
              : `/search?${query}`
          },
          {
            name: 'Guest Info',
            href: isGroupMode ? '/org-details' : '/guest-info'
          }
        ]}
      />
      {!payment && (
        <Typography>Missing data to do the payment. Please try again.</Typography>
      )}
      {payment && (
        <>
          <CheckoutSummary />
          {!account && <SignInButton size="large" sx={{ padding: 5 }} />}
          <WinPay payment={payment} onSuccess={onPaymentSuccess} />
        </>
      )}
<<<<<<< HEAD
=======
      <Box textAlign={{ xs: 'center', lg: 'left' }} marginBottom={{ xs: 3, lg: 5 }}>
        <Box
          sx={{
            display: 'inline-block'
          }}
        >
          <Typography variant="h3">
            Your payment value is&nbsp;
            {`${checkout.offer.price.public} ${checkout.offer.price.currency}`}
          </Typography>
          {checkout.quote &&
            checkout.quote.sourceAmount &&
            checkout.quote.sourceCurrency && (
              <Typography variant="h5" textAlign={{ xs: 'center', lg: 'right' }}>
                Equivalent to&nbsp;
                {`${checkout.quote.sourceAmount} ${checkout.quote.sourceCurrency}`}
              </Typography>
            )}
        </Box>
      </Box>

      <Box
        flexDirection={{ xs: 'column', lg: 'row' }}
        sx={{
          display: 'flex',
          alignItems: 'center',
          marginBottom: 5
        }}
      >
        <Box marginRight={{ xs: 0, lg: 5 }} marginBottom={{ xs: 3, lg: 0 }}>
          <Card>
            <CardMediaFallback
              component="img"
              height="200"
              src={hotelImage?.url}
              fallback={FallbackImage}
              alt={checkout.accommodation.name}
            />
          </Card>
        </Box>
        <Box>
          <Typography>
            You are paying for stay in {checkout.accommodation.name}
          </Typography>
        </Box>
      </Box>

      {!account && <SignInButton size="large" sx={{ padding: 5 }} />}

      <WinPay payment={payment} onSuccess={onPaymentSuccess} />
>>>>>>> 4f263ef9
    </MainLayout>
  );
};<|MERGE_RESOLUTION|>--- conflicted
+++ resolved
@@ -2,7 +2,6 @@
 import { useCallback, useMemo } from 'react';
 import { useNavigate, createSearchParams } from 'react-router-dom';
 import { DateTime } from 'luxon';
-<<<<<<< HEAD
 import { useCheckout } from 'src/hooks/useCheckout/useCheckout';
 import { CheckoutSummary } from 'src/containers/checkout/CheckoutSummary';
 import { Typography } from '@mui/material';
@@ -15,19 +14,6 @@
 import { SignInButton } from 'src/components/Web3Modal';
 import { useAppState } from 'src/store';
 import { getOfferId } from 'src/hooks/useCheckout/helpers';
-=======
-import MainLayout from '../layouts/main';
-import { WinPay } from '../components/WinPay';
-import { SignInButton } from '../components/Web3Modal';
-import { CardMediaFallback } from '../components/CardMediaFallback';
-import { useAppState } from '../store';
-import { expirationGap } from '../config';
-import { sortByLargestImage } from '../utils/accommodation';
-import FallbackImage from '../images/hotel-fallback.webp';
-import { Breadcrumbs } from '../components/Breadcrumbs';
-import { useAccommodationsAndOffers } from '../hooks/useAccommodationsAndOffers.tsx';
-import Logger from '../utils/logger';
->>>>>>> 4f263ef9
 
 const logger = Logger('Checkout');
 
@@ -36,15 +22,10 @@
 
 export const Checkout = () => {
   const navigate = useNavigate();
-<<<<<<< HEAD
   const { bookingInfo, bookingMode } = useCheckout();
-  const { account } = useAppState();
+  const { account, selectedAsset } = useAppState();
   const isGroupMode = bookingMode === 'group';
   const offerId = !isGroupMode && bookingInfo?.offers && getOfferId(bookingInfo.offers);
-=======
-  const { checkout, account, selectedAsset } = useAppState();
-  const { latestQueryParams } = useAccommodationsAndOffers();
->>>>>>> 4f263ef9
 
   const query = useMemo(() => {
     const params = {
@@ -58,32 +39,18 @@
     return createSearchParams(params);
   }, [bookingInfo, createSearchParams]);
 
-<<<<<<< HEAD
   const payment = useMemo(() => {
     if (!bookingInfo) return;
     const { pricing, providerId, serviceId, quote, expiration } = bookingInfo;
     if (!pricing || !providerId || !serviceId || !expiration) return;
-=======
-  const payment = useMemo(
-    () =>
-      checkout && {
-        currency: checkout.offer.price.currency,
-        value: utils.parseUnits(
-          checkout.offer.price.public.toString(),
-          selectedAsset?.decimals ?? 18
-        ),
-        expiration: normalizeExpiration(checkout.offer.expiration),
-        providerId: String(checkout.provider),
-        serviceId: String(checkout.serviceId),
-        quote: checkout.quote
-      },
-    [checkout]
-  );
->>>>>>> 4f263ef9
 
     return {
       currency: pricing?.offerCurrency.currency,
-      value: utils.parseEther(pricing.offerCurrency.amount.toString()),
+      value: utils.parseUnits(
+        pricing.offerCurrency.amount.toString(),
+        selectedAsset?.decimals ?? 18
+      ),
+
       expiration: normalizeExpiration(expiration),
       providerId: providerId.toString(),
       serviceId: serviceId.toString(),
@@ -105,46 +72,6 @@
     });
   }, []);
 
-<<<<<<< HEAD
-=======
-  if (!checkout || !payment) {
-    return (
-      <MainLayout>
-        <Breadcrumbs
-          links={[
-            {
-              name: 'Home',
-              href: '/'
-            },
-            {
-              name: 'Search',
-              href: `/search?${query}`
-            },
-            {
-              name: 'Facility',
-              href: checkout ? `/facility/${checkout.facilityId}` : `/search?${query}`
-            },
-            {
-              name: 'Guest Info',
-              href: '/guest-info'
-            }
-          ]}
-        />
-        <Container
-          sx={{
-            my: 5,
-            display: 'flex',
-            flexDirection: 'column',
-            alignItems: 'center'
-          }}
-        >
-          <CircularProgress />
-        </Container>
-      </MainLayout>
-    );
-  }
-
->>>>>>> 4f263ef9
   return (
     <MainLayout maxWidth="lg">
       <Breadcrumbs
@@ -180,59 +107,6 @@
           <WinPay payment={payment} onSuccess={onPaymentSuccess} />
         </>
       )}
-<<<<<<< HEAD
-=======
-      <Box textAlign={{ xs: 'center', lg: 'left' }} marginBottom={{ xs: 3, lg: 5 }}>
-        <Box
-          sx={{
-            display: 'inline-block'
-          }}
-        >
-          <Typography variant="h3">
-            Your payment value is&nbsp;
-            {`${checkout.offer.price.public} ${checkout.offer.price.currency}`}
-          </Typography>
-          {checkout.quote &&
-            checkout.quote.sourceAmount &&
-            checkout.quote.sourceCurrency && (
-              <Typography variant="h5" textAlign={{ xs: 'center', lg: 'right' }}>
-                Equivalent to&nbsp;
-                {`${checkout.quote.sourceAmount} ${checkout.quote.sourceCurrency}`}
-              </Typography>
-            )}
-        </Box>
-      </Box>
-
-      <Box
-        flexDirection={{ xs: 'column', lg: 'row' }}
-        sx={{
-          display: 'flex',
-          alignItems: 'center',
-          marginBottom: 5
-        }}
-      >
-        <Box marginRight={{ xs: 0, lg: 5 }} marginBottom={{ xs: 3, lg: 0 }}>
-          <Card>
-            <CardMediaFallback
-              component="img"
-              height="200"
-              src={hotelImage?.url}
-              fallback={FallbackImage}
-              alt={checkout.accommodation.name}
-            />
-          </Card>
-        </Box>
-        <Box>
-          <Typography>
-            You are paying for stay in {checkout.accommodation.name}
-          </Typography>
-        </Box>
-      </Box>
-
-      {!account && <SignInButton size="large" sx={{ padding: 5 }} />}
-
-      <WinPay payment={payment} onSuccess={onPaymentSuccess} />
->>>>>>> 4f263ef9
     </MainLayout>
   );
 };