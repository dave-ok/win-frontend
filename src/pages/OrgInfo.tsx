--- conflicted
+++ resolved
@@ -3,11 +3,7 @@
 import { OrgDetails } from '../containers/OrgDetails';
 import { useMemo } from 'react';
 import { createSearchParams } from 'react-router-dom';
-<<<<<<< HEAD
-import { useAccommodationsAndOffers } from 'src/hooks/useAccommodationsAndOffers.tsx';
-=======
 import { useAccommodationsAndOffers } from 'src/hooks/useAccommodationsAndOffers';
->>>>>>> 287d0b3f
 import { useCheckout } from 'src/hooks/useCheckout';
 
 export const OrgInfo = () => {
