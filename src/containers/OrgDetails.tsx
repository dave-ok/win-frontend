import * as Yup from 'yup';
import { useState, useEffect, useCallback } from 'react';
import { useNavigate } from 'react-router-dom';
import { useForm } from 'react-hook-form';
import { yupResolver } from '@hookform/resolvers/yup';
import { LoadingButton } from '@mui/lab';
import { Alert, Box, Card, Link, Stack, Typography } from '@mui/material';
import {
  FormProvider,
  RHFTextField,
  RHFPhoneField,
  RHFAutocomplete,
  RHFCheckbox
} from '../components/hook-form';
import Iconify from '../components/Iconify';
import { regexp } from '@windingtree/org.id-utils';
import { countries } from '../config';
import { isVatValid } from '../utils/vat';
import { useCheckout } from 'src/hooks/useCheckout/useCheckout';
import { OrganizerInformation } from '@windingtree/glider-types/dist/win';
import Logger from '../utils/logger';
import { debouncedFn } from '../utils/common';

const countriesOptions = countries.map((c) => c.label);
const euRegExp = /^(?<CODE>[a-zA-Z]{2})(?<NUM>[a-zA-Z0-9]{5,})$/i;

export interface EuRegExp extends Array<string> {
  groups: {
    CODE?: string;
    NUM?: string;
  };
}

export interface OrganizerInformationForm {
  firstName: string;
  lastName: string;
  phoneNumber: string;
  emailAddress: string;
  companyName?: string;
  countryCode: string;
  postalCode?: string;
  cityName: string;
  street: string;
  vatNumber?: string;
  invoice: boolean;
  privacy: boolean;
}

const getFormattedOrganizerInfo = (
  values: OrganizerInformationForm
): OrganizerInformation => {
  const {
    firstName,
    lastName,
    phoneNumber,
    emailAddress,
    companyName,
    vatNumber,
    countryCode,
    postalCode,
    cityName,
    street
  } = values;
  const billingAddress = { countryCode, postalCode, cityName, street };
  const corporateInfo = { companyName, vatNumber, billingAddress };
  const organizerInfo = {
    firstName,
    lastName,
    phoneNumber,
    emailAddress,
    corporateInfo
  };

  return organizerInfo;
};

const defaultValues: OrganizerInformationForm = {
  firstName: '',
  lastName: '',
  phoneNumber: '',
  emailAddress: '',
  companyName: '',
  countryCode: '',
  postalCode: '',
  cityName: '',
  street: '',
  vatNumber: '',
  invoice: false,
  privacy: false
};

export const OrgDetails = () => {
  const navigate = useNavigate();
  const [vatValid, setVatValid] = useState<boolean>(false);
  const { setOrganizerInfo, organizerInfo, setBookingInfo, bookGroup } = useCheckout();

  const { corporateInfo, ...restOrganizerInfo } = organizerInfo || {};
  const { billingAddress, ...restCorporateInfo } = corporateInfo || {};
  const defaultValuesSessionStorage = {
    ...defaultValues,
    ...restOrganizerInfo,
    ...restCorporateInfo,
    ...billingAddress
  };

  // temp var to enable VAT validation
  const validateVAT = false;

  const invoiceSiblingsValidation = (errorMessage: string) => ({
    is: true,
    then: Yup.string().required(errorMessage)
  });

  const organizerSchema = Yup.object().shape({
    firstName: Yup.string()
      .trim()
      .matches(/^[a-z ,.'-]+$/i, 'Only a-z, A-Z chars')
      .required('First name is required'),
    lastName: Yup.string()
      .trim()
      .matches(/^[a-z ,.'-]+$/i, 'Only a-z, A-Z chars')
      .required('Last name is required'),
    phoneNumber: Yup.string()
      .trim()
      .matches(/^\+[1-9]\d{1,14}$/, 'Incorrect phone number')
      .required('Phone number is required'),
    emailAddress: Yup.string()
      .trim()
      .required('Email is required')
      .matches(regexp.email, 'Incorrect email')
      .email(),
    companyName: Yup.string().trim(),
    postalCode: Yup.string()
      .trim()
      .when('invoice', invoiceSiblingsValidation('Postal code is required')),
    countryCode: Yup.string()
      .trim()
      .test(
        'is-allowed-country',
        'Unknown country name',
        (value) =>
          value !== undefined && (value === '' || countriesOptions.includes(value))
      )
      .when('invoice', invoiceSiblingsValidation('Country is required')),
    cityName: Yup.string()
      .trim()
      .when('invoice', invoiceSiblingsValidation('City is required')),
    street: Yup.string()
      .trim()
      .when('invoice', invoiceSiblingsValidation('Street is required')),
    vatNumber: Yup.string()
      .trim()
      .test('is-vat-valid', 'VAT number is not valid', async (value) => {
        // switch to disable this validation
        if (!validateVAT) return true;

        if (value && value.trim().length >= 7) {
          const vatParsed = euRegExp.exec(value.trim()) as EuRegExp | null;
          if (vatParsed?.groups.CODE && vatParsed?.groups.NUM) {
            try {
              const isValid = await isVatValid(
                vatParsed.groups.CODE,
                vatParsed.groups.NUM
              );
              setVatValid(isValid);
            } catch (error) {
              Logger('OrgDetails-VAT-validation').error((error as Error).message);
            }
            return true;
          }
        }
        return true;
      })
  });
  const methods = useForm<OrganizerInformationForm>({
    resolver: yupResolver(organizerSchema),
    defaultValues: defaultValuesSessionStorage || defaultValues
  });
  const { watch, handleSubmit, trigger } = methods;
  const { privacy, vatNumber, invoice } = watch();

  const vatValidation = useCallback(
    debouncedFn(() => trigger('vatNumber'), 1500),
    [debouncedFn, trigger]
  );

  useEffect(() => {
    setVatValid(false);
    const cancelDebounce = vatValidation();

    return cancelDebounce;
  }, [vatValidation, vatNumber]);

  /**
   * In this useEffect data is being stored in the session storage state,
   * while a user is updating the form.
   */
  useEffect(() => {
    const subscription = watch((values) => {
      const { privacy: _, ...rest } = values;

      //TODO: Somehow the RHF package returns types that can be undefined, find a way to prevent that.
      const formattedOrganizerInfo = getFormattedOrganizerInfo(
        rest as OrganizerInformationForm
      );
      const { invoice } = rest;
      setOrganizerInfo(formattedOrganizerInfo);
      setBookingInfo({ invoice });
    });
    return () => subscription.unsubscribe();
  }, [watch]);

  const onSubmit = async () => {
    const { serviceId } = await bookGroup.mutateAsync();
    navigate(`/checkout/${serviceId}`);
  };

  return (
    <FormProvider methods={methods} onSubmit={handleSubmit(onSubmit)}>
      <Card sx={{ my: 3, p: 3 }}>
        <Typography variant="h3">Get a quotation for your stay</Typography>
        <Typography sx={{ mb: 3 }}>
          This information will be strictly used by the hotel and win.so to confirm your
          booking.
        </Typography>
        <Stack spacing={3}>
          <RHFTextField name="firstName" label="First Name*" />
          <RHFTextField name="lastName" label="Last Name*" />
          <RHFPhoneField name="phoneNumber" label="Phone Number*" />
          <RHFTextField name="emailAddress" label="Email Address*" />
          <RHFCheckbox
            name="invoice"
            label={<Typography variant="subtitle1">I will need an invoice</Typography>}
          />

<<<<<<< HEAD
          <>
            <RHFTextField name="companyName" label="Company Name (Optional)" />
            <Box
              sx={{
                display: 'flex',
                flexDirection: 'row',
                alignItems: 'flex-start',
                gap: 1
              }}
            >
              <RHFAutocomplete
                name="countryCode"
                label="Country (Optional)"
                options={countriesOptions}
              />
              <RHFTextField name="cityName" label="City (Optional)" />
            </Box>
            <RHFTextField name="postalCode" label="Postal code (Optional)" />
            <RHFTextField name="street" label="Street name and number (Optional)" />
            <RHFTextField
              name="vatNumber"
              label="VAT Number (optional)"
              InputProps={{
                // Show green checkmark if VAT is valid only
                endAdornment: vatValid ? (
                  <Iconify
                    color="green"
                    icon="akar-icons:circle-check-fill"
                    marginLeft={1}
                  />
                ) : null
              }}
            />
          </>
=======
          {invoice && (
            <Box mt={3} mb={3}>
              <Typography variant="h5" mb={3}>
                Enter Billing Details
              </Typography>
              <Stack spacing={3}>
                <RHFTextField
                  name="companyName"
                  label="Company/Legal Entity Name (Optional)"
                  helperText={
                    'Invoices will be issued using the company/ legal entity name provided above. If you are an individual, please use your name.'
                  }
                />
                <Box
                  sx={{
                    display: 'flex',
                    flexDirection: 'row',
                    alignItems: 'flex-start',
                    gap: 1
                  }}
                >
                  <RHFAutocomplete
                    name="countryCode"
                    label="Country"
                    options={countriesOptions}
                  />
                  <RHFTextField name="cityName" label="City" />
                </Box>
                <RHFTextField name="postalCode" label="Postal code" />
                <RHFTextField name="street" label="Street name and number" />
                <RHFTextField
                  name="vatNumber"
                  label="VAT Number (optional)"
                  InputProps={{
                    // Show green checkmark if VAT is valid only
                    endAdornment: vatValid ? (
                      <Iconify
                        color="green"
                        icon="akar-icons:circle-check-fill"
                        marginLeft={1}
                      />
                    ) : null
                  }}
                />
              </Stack>
            </Box>
          )}
>>>>>>> d709dfd7

          <RHFCheckbox
            name="privacy"
            label={
              <Box>
                <Typography variant="subtitle1">
                  I agree with terms and conditions
                </Typography>
                <Typography variant="caption">
                  I have read and approved win.so&nbsp;
                  <Link href="/terms" underline="hover" target="_blank" rel="noopener">
                    General Terms & Conditions
                  </Link>
                  &nbsp;for travelers and&nbsp;
                  <Link href="/privacy" underline="hover" target="_blank" rel="noopener">
                    Privacy and Cookie Statement
                  </Link>
                  .
                </Typography>
              </Box>
            }
          />
        </Stack>

        <Stack sx={{ mt: 3 }}>
          {bookGroup.error && (
            <Alert sx={{ mb: 2 }} severity="error">
              {bookGroup.error.message}
            </Alert>
          )}
          <LoadingButton
            size="large"
            fullWidth
            disableElevation
            disabled={!privacy}
            type="submit"
            variant="contained"
            loading={bookGroup.isLoading}
          >
            Proceed to Pay the Deposit
          </LoadingButton>
        </Stack>
      </Card>
    </FormProvider>
  );
};<|MERGE_RESOLUTION|>--- conflicted
+++ resolved
@@ -233,42 +233,6 @@
             label={<Typography variant="subtitle1">I will need an invoice</Typography>}
           />
 
-<<<<<<< HEAD
-          <>
-            <RHFTextField name="companyName" label="Company Name (Optional)" />
-            <Box
-              sx={{
-                display: 'flex',
-                flexDirection: 'row',
-                alignItems: 'flex-start',
-                gap: 1
-              }}
-            >
-              <RHFAutocomplete
-                name="countryCode"
-                label="Country (Optional)"
-                options={countriesOptions}
-              />
-              <RHFTextField name="cityName" label="City (Optional)" />
-            </Box>
-            <RHFTextField name="postalCode" label="Postal code (Optional)" />
-            <RHFTextField name="street" label="Street name and number (Optional)" />
-            <RHFTextField
-              name="vatNumber"
-              label="VAT Number (optional)"
-              InputProps={{
-                // Show green checkmark if VAT is valid only
-                endAdornment: vatValid ? (
-                  <Iconify
-                    color="green"
-                    icon="akar-icons:circle-check-fill"
-                    marginLeft={1}
-                  />
-                ) : null
-              }}
-            />
-          </>
-=======
           {invoice && (
             <Box mt={3} mb={3}>
               <Typography variant="h5" mb={3}>
@@ -316,7 +280,6 @@
               </Stack>
             </Box>
           )}
->>>>>>> d709dfd7
 
           <RHFCheckbox
             name="privacy"
