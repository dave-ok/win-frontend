import { AppStateProvider } from './store';
import { AppRoutes } from './Routes';
import { GrommetProvider } from './theme/GrommetProvider';
<<<<<<< HEAD
import { QueryClient, QueryClientProvider } from '@tanstack/react-query';

const queryClient = new QueryClient();

const App = () => (
  <QueryClientProvider client={queryClient}>
=======
import ThemeProvider from './theme/index';

const App = () => (
  <ThemeProvider>
>>>>>>> 02cb58d7
    <AppStateProvider>
      <GrommetProvider>
        <AppRoutes />
      </GrommetProvider>
    </AppStateProvider>
<<<<<<< HEAD
  </QueryClientProvider>
=======
  </ThemeProvider>
>>>>>>> 02cb58d7
);

export default App;<|MERGE_RESOLUTION|>--- conflicted
+++ resolved
@@ -1,29 +1,21 @@
 import { AppStateProvider } from './store';
 import { AppRoutes } from './Routes';
 import { GrommetProvider } from './theme/GrommetProvider';
-<<<<<<< HEAD
 import { QueryClient, QueryClientProvider } from '@tanstack/react-query';
+import ThemeProvider from './theme/index';
 
 const queryClient = new QueryClient();
 
 const App = () => (
-  <QueryClientProvider client={queryClient}>
-=======
-import ThemeProvider from './theme/index';
-
-const App = () => (
   <ThemeProvider>
->>>>>>> 02cb58d7
-    <AppStateProvider>
-      <GrommetProvider>
-        <AppRoutes />
-      </GrommetProvider>
-    </AppStateProvider>
-<<<<<<< HEAD
-  </QueryClientProvider>
-=======
+    <QueryClientProvider client={queryClient}>
+      <AppStateProvider>
+        <GrommetProvider>
+          <AppRoutes />
+        </GrommetProvider>
+      </AppStateProvider>
+    </QueryClientProvider>
   </ThemeProvider>
->>>>>>> 02cb58d7
 );
 
 export default App;