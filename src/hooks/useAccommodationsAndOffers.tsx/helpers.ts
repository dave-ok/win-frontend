--- conflicted
+++ resolved
@@ -193,11 +193,6 @@
     return { ...accommodation, eventInfo };
   };
 
-<<<<<<< HEAD
-export const GROUP_MODE_ROOM_COUNT = 10;
-
-=======
->>>>>>> d709dfd7
 export const getGroupMode = (roomCount: number | string | undefined): boolean => {
   if (DISABLE_FEATURES) return false;
   if (roomCount === undefined) false;
