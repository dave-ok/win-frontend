--- conflicted
+++ resolved
@@ -8,11 +8,6 @@
 import { SearchTypeProps } from '.';
 import { defaultSearchRadiusInMeters } from '../../config';
 
-<<<<<<< HEAD
-// axios.defaults.withCredentials = true;
-
-=======
->>>>>>> 6b255395
 export interface Coordinates {
   lat: number;
   lon: number;
@@ -40,8 +35,6 @@
    * Query the coordinates based on the location input of the user.
    * Coordinates are used to query the accommodations.
    */
-
-  console.log(location);
   const { data: coordinatesData } = await axios
     //TODO: include endpoint in .env or config
     .get(`https://nominatim.openstreetmap.org/search?format=json&q=${location}`)
