import type { Photo } from '@windingtree/glider-types/types/derbysoft';
import { Text, Image } from 'grommet';
import styled from 'styled-components';
import { FacilityDetailImages } from './FacilityDetailImages';
<<<<<<< HEAD
//TODO: Replace this by types of @windingtree/glider-types supports this
import type { Media } from '../../types/offers';
import { useParams } from 'react-router-dom';
import { useAccommodationsAndOffers } from 'src/hooks/useAccommodationsAndOffers.tsx';
=======
>>>>>>> 92d51410

const Container = styled.div`
  display: flex;
  flex-direction: column;
  width: 100%;
  height: 720px;
  gap: 8px;

  ${({ theme }) => theme.breakpoints.large} {
    flex-direction: row;
    height: 500px;
  }
`;

const FacilityMainImage = styled(Image)`
  flex: 50%;
  overflow: hidden;
  object-fit: cover;
`;

<<<<<<< HEAD
const sortByLargestImage = (images: Media[]) => {
  if (!images?.length) return null;
  const compareImages = (itemOne: Media, itemTwo: Media) => {
=======
const sortByLargestImage = (images: Photo[]) => {
  const compareImages = (itemOne: Photo, itemTwo: Photo) => {
>>>>>>> 92d51410
    return itemTwo.width - itemOne.width;
  };
  const sortedImages = images?.sort(compareImages);
  return sortedImages;
};

export const FacilityIntroduction = () => {
  const { getAccommodationById } = useAccommodationsAndOffers({});
  const { id } = useParams();
  const accommodation = getAccommodationById(id);
  //TODO: define what to do if we don't have the images
  const sortedImages = sortByLargestImage(accommodation?.media);
  // const [mainImage, ...rest] = sortedImages;

  return (
    <>
      <Text weight={500} size="2rem" margin={{ bottom: '8px' }}>
        {accommodation?.name}
      </Text>

      <Container>
        {/* <FacilityMainImage src={mainImage?.url} />
        <FacilityDetailImages images={rest} /> */}
      </Container>
    </>
  );
};<|MERGE_RESOLUTION|>--- conflicted
+++ resolved
@@ -1,14 +1,10 @@
-import type { Photo } from '@windingtree/glider-types/types/derbysoft';
 import { Text, Image } from 'grommet';
 import styled from 'styled-components';
 import { FacilityDetailImages } from './FacilityDetailImages';
-<<<<<<< HEAD
 //TODO: Replace this by types of @windingtree/glider-types supports this
-import type { Media } from '../../types/offers';
+import type { Photo } from '@windingtree/glider-types/types/derbysoft';
 import { useParams } from 'react-router-dom';
 import { useAccommodationsAndOffers } from 'src/hooks/useAccommodationsAndOffers.tsx';
-=======
->>>>>>> 92d51410
 
 const Container = styled.div`
   display: flex;
@@ -29,14 +25,9 @@
   object-fit: cover;
 `;
 
-<<<<<<< HEAD
-const sortByLargestImage = (images: Media[]) => {
+const sortByLargestImage = (images: Photo[]) => {
   if (!images?.length) return null;
-  const compareImages = (itemOne: Media, itemTwo: Media) => {
-=======
-const sortByLargestImage = (images: Photo[]) => {
   const compareImages = (itemOne: Photo, itemTwo: Photo) => {
->>>>>>> 92d51410
     return itemTwo.width - itemOne.width;
   };
   const sortedImages = images?.sort(compareImages);
