{
<<<<<<< HEAD
  "*.{ts,tsxjs,sol,json}": [
=======
  "*.{ts,tsx,js,sol,json}": [
>>>>>>> 5637f244
    "eslint --cache --fix",
    "prettier --write"
  ],
  "*.md": [
    "prettier --write"
  ]
}<|MERGE_RESOLUTION|>--- conflicted
+++ resolved
@@ -1,9 +1,5 @@
 {
-<<<<<<< HEAD
-  "*.{ts,tsxjs,sol,json}": [
-=======
   "*.{ts,tsx,js,sol,json}": [
->>>>>>> 5637f244
     "eslint --cache --fix",
     "prettier --write"
   ],
