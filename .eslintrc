{
  "parser": "@typescript-eslint/parser",
<<<<<<< HEAD
  "plugins": ["react", "@typescript-eslint", "spellcheck", "unused-imports"],
=======
  "plugins": ["react", "@typescript-eslint"],
>>>>>>> 8e0bc971
  "extends": [
    "eslint:recommended",
    "plugin:react/recommended",
    "plugin:@typescript-eslint/eslint-recommended",
    "plugin:@typescript-eslint/recommended"
  ],
  "rules": {
    "@typescript-eslint/no-unused-vars": [
      "warn",
      {
        "argsIgnorePattern": "^_",
        "varsIgnorePattern": "^_"
      }
    ],
    "unused-imports/no-unused-imports": "error",
    "unused-imports/no-unused-vars": [
      "warn",
      {
        "vars": "all",
        "varsIgnorePattern": "^_",
        "args": "after-used",
        "argsIgnorePattern": "^_"
      }
    ],
    "react/react-in-jsx-scope": "off",
    "react/prop-types": "off",
    "react/display-name": "off",
    "no-console": "warn"
  }
}<|MERGE_RESOLUTION|>--- conflicted
+++ resolved
@@ -1,10 +1,6 @@
 {
   "parser": "@typescript-eslint/parser",
-<<<<<<< HEAD
   "plugins": ["react", "@typescript-eslint", "spellcheck", "unused-imports"],
-=======
-  "plugins": ["react", "@typescript-eslint"],
->>>>>>> 8e0bc971
   "extends": [
     "eslint:recommended",
     "plugin:react/recommended",
