--- conflicted
+++ resolved
@@ -46,16 +46,10 @@
     "@commitlint/config-conventional": "^17.0.3",
     "@emotion/react": "^11.10.0",
     "@emotion/styled": "^11.10.0",
-<<<<<<< HEAD
     "@hookform/resolvers": "^2.9.7",
     "@iconify/react": "^3.2.2",
     "@mui/lab": "^5.0.0-alpha.95",
     "@mui/material": "^5.10.0",
-    "@mui/x-date-pickers": "^5.0.0-beta.5",
-=======
-    "@mui/material": "^5.10.0",
-    "@mui/lab": "^5.0.0-alpha.96",
->>>>>>> a8fbfe7b
     "@storybook/addon-actions": "^6.5.9",
     "@storybook/addon-essentials": "^6.5.9",
     "@storybook/addon-interactions": "^6.5.9",
