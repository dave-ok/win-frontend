--- conflicted
+++ resolved
@@ -126,13 +126,7 @@
     "uuid": "8.3.2",
     "web-vitals": "^3.0.0-rc.0",
     "web3modal": "^1.9.9",
-<<<<<<< HEAD
     "yup": "^0.32.11"
-=======
-    "yup": "^0.32.11",
-    "react-slick": "^0.23.0",
-    "@types/react-slick": "^0.23.10"
->>>>>>> c8b16413
   },
   "resolutions": {
     "autoprefixer": "10.4.5"
